--- conflicted
+++ resolved
@@ -1,19 +1,3 @@
-// next.config.ts
-<<<<<<< HEAD
-// const nextConfig = {
-  // keep anything else you already had
-  // outputFileTracingRoot: undefined,
-
-  // 👇 top-level, not under `experimental`
-  // allowedDevOrigins: ["http://192.168.68.106:3000"],
-// };
-
-export default nextConfig;
-
-=======
-export default nextConfig;
-
->>>>>>> 48c6565f
 // next.config.ts
 import type { NextConfig } from "next";
 
